--- conflicted
+++ resolved
@@ -26,7 +26,7 @@
     ENV_ZENML_REPOSITORY_PATH,
     LOCAL_CONFIG_DIRECTORY_NAME,
 )
-from zenml.enums import StackComponentFlavor, StackComponentType, StorageType
+from zenml.enums import StackComponentType, StorageType
 from zenml.environment import Environment
 from zenml.exceptions import (
     ForbiddenRepositoryAccessError,
@@ -332,42 +332,9 @@
                 registered and a different component with the same name
                 already exists.
         """
-<<<<<<< HEAD
-        if stack.name in self.__config.stacks:
-            raise StackExistsError(
-                f"Unable to register stack with name '{stack.name}': Found "
-                f"existing stack with this name."
-            )
-
-        components = {}
-        metadata = {}
-        for component_type, component in stack.components.items():
-            try:
-                existing_component = self.get_stack_component(
-                    component_type=component_type, name=component.name
-                )
-                if existing_component.uuid != component.uuid:
-                    raise StackComponentExistsError(
-                        f"Unable to register one of the stacks components: "
-                        f"A component of type '{component_type}' and name "
-                        f"'{component.name}' already exists."
-                    )
-            except KeyError:
-                # a component of the stack isn't registered yet -> register it
-                self.register_stack_component(component)
-
-            components[component_type.value] = component.name
-            metadata[component_type.value] = component.FLAVOR
-
-        stack_configuration = StackConfiguration(**components)
-        self.__config.stacks[stack.name] = stack_configuration
-        self._write_config()
-        logger.info("Registered stack with name '%s'.", stack.name)
-=======
         metadata = self.stack_store.register_stack(
             StackWrapper.from_stack(stack)
         )
->>>>>>> 71c3b714
         track_event(AnalyticsEvent.REGISTERED_STACK, metadata=metadata)
 
     def deregister_stack(self, name: str) -> None:
@@ -427,38 +394,10 @@
             StackComponentExistsError: If a stack component with the same type
                 and name already exists.
         """
-<<<<<<< HEAD
-        components = self.__config.stack_components[component.TYPE]
-        if component.name in components:
-            raise StackComponentExistsError(
-                f"Unable to register stack component (type: {component.TYPE}) "
-                f"with name '{component.name}': Found existing stack component "
-                f"with this name."
-            )
-
-        # write the component configuration file
-        component_config_path = self._get_stack_component_config_path(
-            component_type=component.TYPE, name=component.name
-        )
-        utils.create_dir_recursive_if_not_exists(
-            os.path.dirname(component_config_path)
-        )
-        yaml_utils.write_yaml(
-            component_config_path, json.loads(component.json())
-        )
-
-        # add the component to the repository configuration and write it to disk
-        components[component.name] = component.FLAVOR
-        self._write_config()
-        logger.info(
-            "Registered stack component with name '%s'.", component.name
-        )
-
-=======
         self.stack_store.register_stack_component(
             StackComponentWrapper.from_component(component)
         )
->>>>>>> 71c3b714
+
         analytics_metadata = {
             "type": component.TYPE.value,
             "flavor": component.FLAVOR,
@@ -477,42 +416,7 @@
             component_type: The type of the component to deregister.
             name: The name of the component to deregister.
         """
-<<<<<<< HEAD
-        for stack_name, stack_config in self.stack_configurations.items():
-            if stack_config.contains_component(
-                component_type=component_type, name=name
-            ):
-                raise ValueError(
-                    f"Unable to deregister stack component (type: "
-                    f"{component_type}, name: {name}) that is part of a "
-                    f"registered stack (stack name: '{stack_name}')."
-                )
-
-        components = self.__config.stack_components[component_type]
-        try:
-            del components[name]
-            self._write_config()
-            logger.info(
-                "Deregistered stack component (type: %s) with name '%s'.",
-                component_type.value,
-                name,
-            )
-        except KeyError:
-            logger.warning(
-                "Unable to deregister stack component (type: %s) with name "
-                "'%s': No stack component exists with this name.",
-                component_type.value,
-                name,
-            )
-        component_config_path = self._get_stack_component_config_path(
-            component_type=component_type, name=name
-        )
-
-        if fileio.exists(component_config_path):
-            fileio.remove(component_config_path)
-=======
         self.stack_store.deregister_stack_component(component_type, name=name)
->>>>>>> 71c3b714
 
     @track(event=AnalyticsEvent.GET_PIPELINES)
     def get_pipelines(
@@ -632,9 +536,8 @@
             StackComponentClassRegistry,
         )
 
-        flavor = StackComponentFlavor.for_type(wrapper.type)(wrapper.flavor)
         component_class = StackComponentClassRegistry.get_class(
-            component_type=wrapper.type, component_flavor=flavor
+            component_type=wrapper.type, component_flavor=wrapper.flavor
         )
         component_config = yaml.safe_load(
             base64.b64decode(wrapper.config).decode()
