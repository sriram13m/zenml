#  Copyright (c) ZenML GmbH 2021. All Rights Reserved.
#
#  Licensed under the Apache License, Version 2.0 (the "License");
#  you may not use this file except in compliance with the License.
#  You may obtain a copy of the License at:
#
#       https://www.apache.org/licenses/LICENSE-2.0
#
#  Unless required by applicable law or agreed to in writing, software
#  distributed under the License is distributed on an "AS IS" BASIS,
#  WITHOUT WARRANTIES OR CONDITIONS OF ANY KIND, either express
#  or implied. See the License for the specific language governing
#  permissions and limitations under the License.

import logging
from enum import Enum
from typing import Type

from zenml.utils.enum_utils import StrEnum


class ExecutionStatus(StrEnum):
    """Enum that represents the current status of a step or pipeline run."""

    FAILED = "failed"
    COMPLETED = "completed"
    RUNNING = "running"
    CACHED = "cached"


class LoggingLevels(Enum):
    """Enum for logging levels."""

    NOTSET = logging.NOTSET
    ERROR = logging.ERROR
    WARN = logging.WARN
    INFO = logging.INFO
    DEBUG = logging.DEBUG
    CRITICAL = logging.CRITICAL


class StackComponentType(StrEnum):
    """All possible types a `StackComponent` can have."""

    ORCHESTRATOR = "orchestrator"
    METADATA_STORE = "metadata_store"
    ARTIFACT_STORE = "artifact_store"
    CONTAINER_REGISTRY = "container_registry"
    STEP_OPERATOR = "step_operator"
<<<<<<< HEAD
    FEATURE_STORE = "feature_store"
=======
    SECRETS_MANAGER = "secrets_manager"
>>>>>>> eaef3c01

    @property
    def plural(self) -> str:
        """Returns the plural of the enum value."""
        if self == StackComponentType.CONTAINER_REGISTRY:
            return "container_registries"

        return f"{self.value}s"


class StackComponentFlavor(StrEnum):
    """Abstract base class for all stack component flavors."""

    @staticmethod
    def for_type(
        component_type: StackComponentType,
    ) -> Type["StackComponentFlavor"]:
        """Get the corresponding flavor child-type for a component type."""
        if component_type == StackComponentType.ARTIFACT_STORE:
            return ArtifactStoreFlavor
        elif component_type == StackComponentType.METADATA_STORE:
            return MetadataStoreFlavor
        elif component_type == StackComponentType.CONTAINER_REGISTRY:
            return ContainerRegistryFlavor
        elif component_type == StackComponentType.ORCHESTRATOR:
            return OrchestratorFlavor
        elif component_type == StackComponentType.STEP_OPERATOR:
            return StepOperatorFlavor
<<<<<<< HEAD
        elif component_type == StackComponentType.FEATURE_STORE:
            return FeatureStoreFlavor
=======
        elif component_type == StackComponentType.SECRETS_MANAGER:
            return SecretsManagerFlavor
>>>>>>> eaef3c01
        else:
            raise ValueError(
                f"Unsupported Stack Component Type {component_type.value}"
            )


class ArtifactStoreFlavor(StackComponentFlavor):
    """All supported artifact store flavors."""

    AZURE = "azure"
    LOCAL = "local"
    GCP = "gcp"
    S3 = "s3"


class MetadataStoreFlavor(StackComponentFlavor):
    """All supported metadata store flavors."""

    SQLITE = "sqlite"
    MYSQL = "mysql"
    KUBEFLOW = "kubeflow"


class ContainerRegistryFlavor(StackComponentFlavor):
    """All supported container registry flavors."""

    DEFAULT = "default"


class OrchestratorFlavor(StackComponentFlavor):
    """All supported orchestrator flavors."""

    LOCAL = "local"
    KUBEFLOW = "kubeflow"
    AIRFLOW = "airflow"
    VERTEX = "vertex"


class StepOperatorFlavor(StackComponentFlavor):
    """All supported step operator flavors."""

    AZUREML = "azureml"
    SAGEMAKER = "sagemaker"
    VERTEX = "vertex"


class FeatureStoreFlavor(StackComponentFlavor):
    """All supported feature store flavors."""

    FEAST = "feast"


class MetadataContextTypes(Enum):
    """All possible types that contexts can have within pipeline nodes"""

    STACK = "stack"
    PIPELINE_REQUIREMENTS = "pipeline_requirements"


class SecretsManagerFlavor(StackComponentFlavor):
    """All supported orchestrator flavors."""

    LOCAL = "local"
    LOCAL_SQLITE = "local_sqlite"
    AWS = "aws"


class SecretSchemaType(StrEnum):
    """All supported secret schema types."""

    AWS = "aws"
    ARBITRARY = "arbitrary"


class StoreType(StrEnum):
    """Repository Store Backend Types"""

    LOCAL = "local"
    SQL = "sql"
    REST = "rest"<|MERGE_RESOLUTION|>--- conflicted
+++ resolved
@@ -47,11 +47,8 @@
     ARTIFACT_STORE = "artifact_store"
     CONTAINER_REGISTRY = "container_registry"
     STEP_OPERATOR = "step_operator"
-<<<<<<< HEAD
     FEATURE_STORE = "feature_store"
-=======
     SECRETS_MANAGER = "secrets_manager"
->>>>>>> eaef3c01
 
     @property
     def plural(self) -> str:
@@ -80,13 +77,10 @@
             return OrchestratorFlavor
         elif component_type == StackComponentType.STEP_OPERATOR:
             return StepOperatorFlavor
-<<<<<<< HEAD
+        elif component_type == StackComponentType.SECRETS_MANAGER:
+            return SecretsManagerFlavor
         elif component_type == StackComponentType.FEATURE_STORE:
             return FeatureStoreFlavor
-=======
-        elif component_type == StackComponentType.SECRETS_MANAGER:
-            return SecretsManagerFlavor
->>>>>>> eaef3c01
         else:
             raise ValueError(
                 f"Unsupported Stack Component Type {component_type.value}"
