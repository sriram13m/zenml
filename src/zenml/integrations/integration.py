--- conflicted
+++ resolved
@@ -15,7 +15,6 @@
 
 import pkg_resources
 
-from zenml.exceptions import IntegrationError
 from zenml.integrations.registry import integration_registry
 from zenml.logger import get_logger
 
@@ -48,20 +47,13 @@
         """Method to check whether the required packages are installed"""
         try:
             pkg_resources.require(cls.REQUIREMENTS)
-<<<<<<< HEAD
             return True
-        except pkg_resources.DistributionNotFound:
+        except pkg_resources.DistributionNotFound as e:
             logger.warning(
-                "Required packages not fully installed."
-            )
-            return False
-=======
-        except pkg_resources.DistributionNotFound as e:
-            raise IntegrationError(
                 f"Unable to find required package '{e.req}' for "
                 f"integration {cls.NAME}."
             )
->>>>>>> b537d5a7
+            return False
         except pkg_resources.VersionConflict as e:
             logger.debug(
                 f"VersionConflict error when loading installation {cls.NAME}: "
