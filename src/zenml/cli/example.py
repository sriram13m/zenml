#  Copyright (c) ZenML GmbH 2021. All Rights Reserved.

#  Licensed under the Apache License, Version 2.0 (the "License");
#  you may not use this file except in compliance with the License.
#  You may obtain a copy of the License at:

#       http://www.apache.org/licenses/LICENSE-2.0

#  Unless required by applicable law or agreed to in writing, software
#  distributed under the License is distributed on an "AS IS" BASIS,
#  WITHOUT WARRANTIES OR CONDITIONS OF ANY KIND, either express
#  or implied. See the License for the specific language governing
#  permissions and limitations under the License.

import os
import shutil
import subprocess
from pathlib import Path
from typing import List, Optional

import click
from git.exc import GitCommandError, NoSuchPathError
from git.repo.base import Repo
from packaging.version import Version, parse

import zenml.io.utils
from zenml import __version__ as zenml_version_installed
from zenml.cli.cli import cli
from zenml.cli.utils import (
    confirmation,
    declare,
    error,
    pretty_print,
    title,
    warning,
)
from zenml.constants import GIT_REPO_URL
from zenml.io import fileio
from zenml.logger import get_logger
from zenml.utils.analytics_utils import RUN_EXAMPLE, track_event

logger = get_logger(__name__)

EXAMPLES_GITHUB_REPO = "zenml_examples"
EXAMPLES_RUN_SCRIPT = "run_example.sh"


class LocalExample:
    """Class to encapsulate all properties and methods of the local example
    that can be run from the CLI"""

    def __init__(self, path: Path, name: str) -> None:
        """Create a new LocalExample instance.

        Args:
            name: The name of the example, specifically the name of the folder
                  on git
            path: Path at which the example is installed
        """
        self.name = name
        self.path = path

    @property
    def python_files_in_dir(self) -> List[str]:
        """List of all python files in the drectl in local example directory
        the __init__.py file is excluded from this list"""
        py_in_dir = fileio.find_files(str(self.path), "*.py")
        py_files = []
        for file in py_in_dir:
            # Make sure only files directly in dir are considered, not files
            # in sub dirs
            if self.path == Path(file).parent:
                if Path(file).name != "__init__.py":
                    py_files.append(file)

        return py_files

    @property
    def has_single_python_file(self) -> bool:
        """Boolean that states if only one python file is present"""
        return len(self.python_files_in_dir) == 1

    @property
    def has_any_python_file(self) -> bool:
        """Boolean that states if any python file is present"""
        return len(self.python_files_in_dir) > 0

    @property
    def executable_python_example(self) -> str:
        """Return the python file for the example"""
        if self.has_single_python_file:
            return self.python_files_in_dir[0]
        elif self.has_any_python_file:
            raise RuntimeError(
                "Unclear which python file to return for "
                f"example {self.name}."
                f"{self.python_files_in_dir}"
            )
        else:
            raise RuntimeError(
                "No pipeline runner script found in example. "
                f"Files found: {self.python_files_in_dir}"
            )

    def is_present(self) -> bool:
        """Checks if the example is installed at the given path."""
        return fileio.file_exists(str(self.path)) and fileio.is_dir(
            str(self.path)
        )

    def run_example(self, bash_file: str, force: bool) -> None:
        """Run the local example using the bash script at the supplied
        location

        Args:
            bash_file: File location of the bash script to run examples
            force: Whether to force the install
        """
        if fileio.file_exists(bash_file):
            os.chdir(self.path)
            try:
<<<<<<< HEAD
                # TODO [HIGH]: Catch errors that might be thrown in subprocess
=======
                # TODO [ENG-271]: Catch errors that might be thrown in subprocess
                declare(self.path)
>>>>>>> 4413ecad
                if force:
                    subprocess.check_call(
                        [
                            bash_file,
                            "-f",
                            "--executable",
                            self.executable_python_example,
                        ],
                        cwd=str(self.path),
                    )
                else:
                    subprocess.check_call(
                        [
                            bash_file,
                            "--executable",
                            self.executable_python_example,
                        ],
                        cwd=self.path,
                    )
            except RuntimeError:
                raise NotImplementedError(
                    f"Currently the example {self.name} "
                    "has no implementation for the "
                    "run method"
                )
            except subprocess.CalledProcessError as e:
                if e.returncode == 38:
                    raise NotImplementedError(
                        f"Currently the example {self.name} "
                        "has no implementation for the "
                        "run method"
                    )
            except FileNotFoundError:
                raise FileNotFoundError(
                    "Bash File to run Examples not found at" f"{bash_file}"
                )

        # Telemetry
        track_event(RUN_EXAMPLE, {"name": self.name})


class Example:
    """Class for all example objects."""

    def __init__(self, name: str, path_in_repo: Path) -> None:
        """Create a new Example instance.

        Args:
            name: The name of the example, specifically the name of the folder
                  on git
            path_in_repo: Path to the local example within the global zenml
                          folder.
        """
        self.name = name
        self.path_in_repo = path_in_repo

    @property
    def readme_content(self) -> str:
        """Returns the readme content associated with a particular example."""
        readme_file = os.path.join(self.path_in_repo, "README.md")
        try:
            with open(readme_file) as readme:
                readme_content = readme.read()
            return readme_content
        except FileNotFoundError:
            if fileio.file_exists(str(self.path_in_repo)) and fileio.is_dir(
                str(self.path_in_repo)
            ):
                raise ValueError(
                    f"No README.md file found in " f"{self.path_in_repo}"
                )
            else:
                raise FileNotFoundError(
                    f"Example {self.name} is not one of the available options."
                    f"\n"
                    f"To list all available examples, type: `zenml example "
                    f"list`"
                )


class ExamplesRepo:
    """Class for the examples repository object."""

    def __init__(self, cloning_path: Path) -> None:
        """Create a new ExamplesRepo instance."""
        self.cloning_path = cloning_path
        try:
            self.repo = Repo(self.cloning_path)
        except NoSuchPathError:
            self.repo = None  # type: ignore
            logger.debug(
                f"`cloning_path`: {self.cloning_path} was empty, "
                f"but ExamplesRepo was created. "
                "Ensure a pull is performed before doing any other operations."
            )

    @property
    def active_version(self) -> Optional[str]:
        """In case a tagged version is checked out, this property returns
        that version, else None is returned"""
        return next(
            (
                tag
                for tag in self.repo.tags
                if tag.commit == self.repo.head.commit
            ),
            None,
        )

    @property
    def latest_release(self) -> str:
        """Returns the latest release for the examples repository."""
        tags = sorted(
            self.repo.tags,
            key=lambda t: t.commit.committed_datetime,  # type: ignore
        )
        latest_tag = parse(tags[-1].name)
        if type(latest_tag) is not Version:
            return "main"
        return tags[-1].name  # type: ignore

    @property
    def is_cloned(self) -> bool:
        """Returns whether we have already cloned the examples repository."""
        return self.cloning_path.exists()

    @property
    def examples_dir(self) -> str:
        """Returns the path for the examples directory."""
        return os.path.join(self.cloning_path, "examples")

    @property
    def examples_run_bash_script(self) -> str:
        return os.path.join(self.examples_dir, EXAMPLES_RUN_SCRIPT)

    def clone(self) -> None:
        """Clones repo to cloning_path.

        If you break off the operation with a `KeyBoardInterrupt` before the
        cloning is completed, this method will delete whatever was partially
        downloaded from your system."""
        self.cloning_path.mkdir(parents=True, exist_ok=False)
        try:
            logger.info(f"Cloning repo {GIT_REPO_URL} to {self.cloning_path}")
            self.repo = Repo.clone_from(
                GIT_REPO_URL, self.cloning_path, branch="main"
            )
        except KeyboardInterrupt:
            self.delete()
            logger.error("Canceled download of repository.. Rolled back.")

    def delete(self) -> None:
        """Delete `cloning_path` if it exists."""
        if self.cloning_path.exists():
            shutil.rmtree(self.cloning_path)
        else:
            raise AssertionError(
                f"Cannot delete the examples repository from "
                f"{self.cloning_path} as it does not exist."
            )

    def checkout(self, branch: str) -> None:
        """Checks out a specific branch or tag of the examples repository

        Raises:
            GitCommandError: if branch doesn't exist.
        """
        logger.info(f"Checking out branch: {branch}")
        self.repo.git.checkout(branch)

    def checkout_latest_release(self) -> None:
        """Checks out the latest release of the examples repository."""
        self.checkout(self.latest_release)


class GitExamplesHandler(object):
    """Class for the GitExamplesHandler that interfaces with the CLI tool."""

    def __init__(self) -> None:
        """Create a new GitExamplesHandler instance."""
        self.repo_dir = zenml.io.utils.get_global_config_directory()
        self.examples_dir = Path(
            os.path.join(self.repo_dir, EXAMPLES_GITHUB_REPO)
        )
        self.examples_repo = ExamplesRepo(self.examples_dir)

    @property
    def examples(self) -> List[Example]:
        """Property that contains a list of examples"""
        return [
            Example(
                name, Path(os.path.join(self.examples_repo.examples_dir, name))
            )
            for name in sorted(os.listdir(self.examples_repo.examples_dir))
            if (
                not name.startswith(".")
                and not name.startswith("__")
                and not name.startswith("README")
                and not name.endswith(".sh")
            )
        ]

    @property
    def is_matching_versions(self) -> bool:
        """Returns a boolean whether the checked out examples are on the
        same code version as zenml"""
        return zenml_version_installed == str(self.examples_repo.active_version)

    def is_example(self, example_name: Optional[str] = None) -> bool:
        """Checks if the supplied example_name corresponds to an example"""
        example_dict = {e.name: e for e in self.examples}
        if example_name:
            if example_name in example_dict.keys():
                return True

        return False

    def get_examples(self, example_name: Optional[str] = None) -> List[Example]:
        """Method that allows you to get an example by name. If no example is
        supplied,  all examples are returned

        Args:
          example_name: Name of an example.
        """
        example_dict = {e.name: e for e in self.examples}
        if example_name:
            if example_name in example_dict.keys():
                return [example_dict[example_name]]
            else:
                raise KeyError(
                    f"Example {example_name} does not exist! "
                    f"Available examples: {[example_dict.keys()]}"
                )
        else:
            return self.examples

    def pull(
        self, version: str = "", force: bool = False, branch: str = "main"
    ) -> None:
        """Pulls the examples from the main git examples repository."""
        if version == "":
            version = zenml_version_installed

        if not self.examples_repo.is_cloned:
            self.examples_repo.clone()
        elif force:
            self.examples_repo.delete()
            self.examples_repo.clone()

        try:
            if branch not in self.examples_repo.repo.references:
                warning(
                    f"The specified branch {branch} not found in "
                    "repo, falling back to use main."
                )
                branch = "main"
            if branch != "main":
                self.examples_repo.checkout(branch=branch)
            else:
                self.examples_repo.checkout(version)
        except GitCommandError:
            logger.warning(
                f"Version {version} does not exist in remote repository. "
                f"Reverting to `main`."
            )
            self.examples_repo.checkout("main")

    def pull_latest_examples(self) -> None:
        """Pulls the latest examples from the examples repository."""
        self.pull(version=self.examples_repo.latest_release, force=True)

    def copy_example(self, example: Example, destination_dir: str) -> None:
        """Copies an example to the destination_dir."""
        fileio.create_dir_if_not_exists(destination_dir)
        fileio.copy_dir(
            str(example.path_in_repo), destination_dir, overwrite=True
        )

    def clean_current_examples(self) -> None:
        """Deletes the ZenML examples directory from your current working
        directory."""
        examples_directory = os.path.join(os.getcwd(), "zenml_examples")
        shutil.rmtree(examples_directory)


pass_git_examples_handler = click.make_pass_decorator(
    GitExamplesHandler, ensure=True
)


def check_for_version_mismatch(
    git_examples_handler: GitExamplesHandler,
) -> None:
    if git_examples_handler.is_matching_versions:
        return
    else:
        if git_examples_handler.examples_repo.active_version:
            warning(
                "The examples you have installed are installed with Version "
                f"{git_examples_handler.examples_repo.active_version} "
                f"of ZenML. However your code is at {zenml_version_installed} "
                "Consider using `zenml example pull` to download  "
                "examples matching your zenml installation."
            )
        else:
            warning(
                "The examples you have installed are downloaded from a "
                "development branch of ZenML. Full functionality is not "
                "guaranteed. Use `zenml example pull` to "
                "get examples using your zenml version."
            )


@cli.group(help="Access all ZenML examples.")
def example() -> None:
    """Examples group"""


@example.command(help="List the available examples.")
@pass_git_examples_handler
def list(git_examples_handler: GitExamplesHandler) -> None:
    """List all available examples."""
    check_for_version_mismatch(git_examples_handler)
    declare("Listing examples: \n")

    # TODO[HIGH] - don't list .sh file

    for example in git_examples_handler.get_examples():
        declare(f"{example.name}")

    declare("\n" + "To pull the examples, type: ")
    declare("zenml example pull EXAMPLE_NAME")


@click.option(
    "--path",
    "-p",
    type=click.STRING,
    default="zenml_examples",
    help="Relative path at which you want to clean the example(s)",
)
@example.command(help="Deletes the ZenML examples directory.")
@pass_git_examples_handler
def clean(git_examples_handler: GitExamplesHandler, path: str) -> None:
    """Deletes the ZenML examples directory from your current working
    directory."""
    examples_directory = os.path.join(os.getcwd(), path)
    if (
        fileio.file_exists(examples_directory)
        and fileio.is_dir(examples_directory)
        and confirmation(
            "Do you wish to delete the ZenML examples directory? \n"
            f"{examples_directory}"
        )
    ):
        git_examples_handler.clean_current_examples()
        declare(
            "ZenML examples directory was deleted from your current working "
            "directory."
        )
    elif not fileio.file_exists(examples_directory) and not fileio.is_dir(
        examples_directory
    ):
        logger.error(
            f"Unable to delete the ZenML examples directory - "
            f"{examples_directory} - "
            "as it was not found in your current working directory."
        )


@example.command(help="Find out more about an example.")
@pass_git_examples_handler
@click.argument("example_name")
def info(git_examples_handler: GitExamplesHandler, example_name: str) -> None:
    """Find out more about an example."""
    check_for_version_mismatch(git_examples_handler)
    # TODO [ENG-148]: fix markdown formatting so that it looks nicer (not a
    #  pure .md dump)
    try:
        example_obj = git_examples_handler.get_examples(example_name)[0]

    except KeyError as e:
        error(str(e))

    else:
        title(example_obj.name)
        pretty_print(example_obj.readme_content)


@example.command(
    help="Pull examples straight into your current working directory."
)
@pass_git_examples_handler
@click.argument("example_name", required=False, default=None)
@click.option(
    "--force",
    "-f",
    is_flag=True,
    help="Force the redownload of the examples folder to the ZenML config "
    "folder.",
)
@click.option(
    "--version",
    "-v",
    type=click.STRING,
    default=zenml_version_installed,
    help="The version of ZenML to use for the force-redownloaded examples.",
)
@click.option(
    "--branch",
    "-b",
    type=click.STRING,
    default="main",
    help="The branch of the ZenML repo to use for the force-redownloaded "
    "examples. A non main-branch overrules the version number.",
)
@click.option(
    "--path",
    "-p",
    type=click.STRING,
    default="zenml_examples",
    help="Relative path at which you want to install the example(s)",
)
def pull(
    git_examples_handler: GitExamplesHandler,
    example_name: str,
    force: bool,
    version: str,
    path: str,
    branch: str,
) -> None:
    """Pull examples straight into your current working directory.
    Add the flag --force or -f to redownload all the examples afresh.
    Use the flag --version or -v and the version number to specify
    which version of ZenML you wish to use for the examples."""
    git_examples_handler.pull(
        force=force, version=version, branch=branch.strip()
    )

    examples_dir = os.path.join(os.getcwd(), path)
    fileio.create_dir_if_not_exists(examples_dir)
    try:
        examples = git_examples_handler.get_examples(example_name)

    except KeyError as e:
        error(str(e))

    else:
        for example in examples:
            destination_dir = os.path.join(os.getcwd(), path, example.name)

<<<<<<< HEAD
            if LocalExample(Path(example.name), destination_dir).is_present():
                if confirmation(
=======
            if LocalExample(example.name, destination_dir).is_present():
                if force or confirmation(
>>>>>>> 4413ecad
                    f"Example {example.name} is already pulled. "
                    "Do you wish to overwrite the directory at "
                    f"{destination_dir}?"
                ):
                    fileio.rm_dir(destination_dir)
                else:
                    warning(f"Example {example.name} not overwritten.")
                    continue

            declare(f"Pulling example {example.name}...")

            fileio.create_dir_if_not_exists(destination_dir)
            git_examples_handler.copy_example(example, destination_dir)
            declare(f"Example pulled in directory: {destination_dir}")


@example.command(
    help="Run the example that you previously installed with "
    "`zenml example pull`"
)
@pass_git_examples_handler
@click.argument("example_name", required=True)
@click.option(
    "--path",
    "-p",
    type=click.STRING,
    default="zenml_examples",
    help="Relative path at which you want to install the example(s)",
)
@click.option(
    "--force",
    "-f",
    is_flag=True,
    help="Force the run of the example. This deletes the .zen folder from the"
    "example folder and force installs all necessary integration "
    "requirements.",
)
def run(
    git_examples_handler: GitExamplesHandler,
    example_name: str,
    path: str,
    force: bool,
) -> None:
    """Run the example at the specified relative path.
    `zenml example pull EXAMPLE_NAME` has to be called with the same relative
    path before the run command.
    """
    check_for_version_mismatch(git_examples_handler)

    # TODO [ENG-272]: - create a post_run function inside individual setup.sh
    #  to inform user how to clean up
    examples_dir = Path(os.getcwd()) / path
    try:
        _ = git_examples_handler.get_examples(example_name)[0]
    except KeyError as e:
        error(str(e))
    else:
        example_dir = examples_dir / example_name
        local_example = LocalExample(example_dir, example_name)

        if not local_example.is_present():
            error(f"Example {example_name} is not installed at {examples_dir})")
        else:
            bash_script_location = (
                git_examples_handler.examples_repo.examples_run_bash_script
            )
            try:
                local_example.run_example(
                    bash_file=bash_script_location, force=force
                )
            except NotImplementedError as e:
                error(str(e))<|MERGE_RESOLUTION|>--- conflicted
+++ resolved
@@ -119,12 +119,8 @@
         if fileio.file_exists(bash_file):
             os.chdir(self.path)
             try:
-<<<<<<< HEAD
-                # TODO [HIGH]: Catch errors that might be thrown in subprocess
-=======
                 # TODO [ENG-271]: Catch errors that might be thrown in subprocess
                 declare(self.path)
->>>>>>> 4413ecad
                 if force:
                     subprocess.check_call(
                         [
@@ -576,13 +572,8 @@
         for example in examples:
             destination_dir = os.path.join(os.getcwd(), path, example.name)
 
-<<<<<<< HEAD
             if LocalExample(Path(example.name), destination_dir).is_present():
-                if confirmation(
-=======
-            if LocalExample(example.name, destination_dir).is_present():
                 if force or confirmation(
->>>>>>> 4413ecad
                     f"Example {example.name} is already pulled. "
                     "Do you wish to overwrite the directory at "
                     f"{destination_dir}?"
